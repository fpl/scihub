--- conflicted
+++ resolved
@@ -215,7 +215,6 @@
 list_products = False
 overwrite = False
 configuration_file = '/usr/local/etc/scihub.cfg'
-alternative = False
 resume = False
 test = False
 refresh = False
@@ -235,11 +234,7 @@
     m.file = m.from_file
 
 try:
-<<<<<<< HEAD
-    opts, args = getopt.getopt(sys.argv[1:],'b:cvfdhmklD:L:C:oartR',
-=======
     opts, args = getopt.getopt(sys.argv[1:],'b:cvfdhmklD:L:C:ortR',
->>>>>>> 7b233e2b
             ['begin=','create','verbose','force','download','help','manifest','kml',
                 'list','data=','products=','configuration=','overwrite',
                 'resume','test','refresh'])
